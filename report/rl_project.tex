\documentclass{article}

% if you need to pass options to natbib, use, e.g.:
% \PassOptionsToPackage{numbers, compress}{natbib}
% before loading rl_project.

% to compile a camera-ready version, add the [final] option, e.g.:
 \usepackage[final]{rl_project}

% to avoid loading the natbib package, add option nonatbib:
% \usepackage[nonatbib]{rl_project}

\usepackage[utf8]{inputenc} % allow utf-8 input
\usepackage[T1]{fontenc}    % use 8-bit T1 fonts
\usepackage{hyperref}       % hyperlinks
\usepackage{url}            % simple URL typesetting
\usepackage{booktabs}       % professional-quality tables
\usepackage{amsfonts}       % blackboard math symbols
\usepackage{nicefrac}       % compact symbols for 1/2, etc.
\usepackage{microtype}      % microtypography
\usepackage{graphicx}

\usepackage{amsmath}        % for pseudo code
\usepackage{algorithm}      % make pseudo code easier
\usepackage[noend]{algpseudocode}




% Give your project report an appropriate title!

\title{RL Project}


% The \author macro works with any number of authors. There are two
% commands used to separate the names and addresses of multiple
% authors: \And and \AND.
%
% Using \And between authors leaves it to LaTeX to determine where to
% break the lines. Using \AND forces a line break at that point. So,
% if LaTeX puts 3 of 4 authors names on the first line, and the last
% on the second line, try using \AND instead of \And before the third
% author name.

\author{
  David S.~Hippocampus
  \\
  Department of Computer Science\\
  University of Bath\\
  Bath, BA2 7AY \\
  \texttt{hippo@bath.ac.uk} \\
  %% examples of more authors
  %% \And
  %% Coauthor \\
  %% Affiliation \\
  %% Address \\
  %% \texttt{email} \\
  %% \AND
  %% Coauthor \\
  %% Affiliation \\
  %% Address \\
  %% \texttt{email} \\
  %% \And
  %% Coauthor \\
  %% Affiliation \\
  %% Address \\
  %% \texttt{email} \\
  %% \And
  %% Coauthor \\
  %% Affiliation \\
  %% Address \\
  %% \texttt{email} \\
}

\begin{document}

\maketitle

\section{Problem Definition}

% A clear, precise and concise description of your chosen problem, including the states, actions, transition dynamics, and the reward function. You will lose marks for an unclear, incorrect, or incomplete problem definition.

\section{Background}

%A discussion of reinforcement learning methods that may be effective at solving your chosen problem, their strengths and weaknesses for your chosen problem, and any existing results in the scientific literature (or publicly available online) on your chosen problem or similar problems.

\subsection{DQN (Mirco)}



\subsection{A2C (Chris)}

<<<<<<< HEAD
\subsection{Async (Peter)}

Mnih et al (2016) present asynchronous variants of reinforcement learning algorithms including both Q-Learning and Actor-Critic (A3C).
The paper claims the asynchronous variants can produce excellent results on single multi-core CPUs with training times of just a few hours. 

Unlike DQN, the asynchronous methods do not require an experience replay memory because multiple agents working in parallel means that the data is fragmented and is sufficiently decorellated.

The results published by Mnih et al (2016) are impressive and show that after 10 hours training with breakout, Async Q-Learning scored 240 and A3C scored 460, whilst DQN only managed 25.

TODO : Weaknesses? Check publications for A3C vs A2C, I've seen comments that say A3C does not improve on A2C, but can't find anything definitive. ??
=======
\begin{itemize}
\item Intro to Policy Gradient Methods

A set of alternative methods to value-based reinforcement methods that can be applied to this problem is policy gradient methods. Whilst value-based methods such as DQN learn values of actions and use these estimates to select actions, policy gradient methods do not need to consult a value function and, instead, learn a parameterised policy to select actions (Sutton and Barto, 2018).

One commonly used policy parameterisation for discrete action spaces, \emph{soft-max in action preferences}. In selecting actions using a parameterised policy, policy gradient methods use \emph{action preferences} rather than action values. This distinction is crucial as it confers several benefits to policy gradient methods such as the ability to learn a stochastic optimal policy (Sutton and Barto, 2018). One benefit particularly relevant to Breakout is that the policy can approach a deterministic policy which would not be possible if action-values were used (Sutton and Barto, 2018). This is relevant to the problem of breakout as in some situations such as where the ball is close to the paddle, the desired behaviour is for the agent to deterministically move toward the ball to return it and have no chance of moving away from it.

Policy Gradient techniques have seen success in high-profile reinforcement learning breakthroughs in game-playing. Most notably, AlphaGo (Silver et al. 2016) used the REINFORCE algorithm to train the policy network used in the agent.

\item Intro to Actor Critic / A2C / A3C

One Policy-Gradient method that has been shown to be effective on similar tasks to Breakout is the Actor Critic method. Whilst several variations of Actor-Critic methods are used in practice, all Actor-Critic methods are comprised of two key components at their core. The first of these components is an actor which learns a parameterised policy from which the actions are selected. The second component is the critic which learns a value-function to evaluate state-action pairs in order to provide a reinforcement signal to the actor (Graessser and Loon, 2020). Actor Critic chosen as a promising method for this problem over other methods as it offers significant benefits over other policy-gradient methods such as REINFORCE. REINFORCE is a Monte Carlo  algorithm and as such, suffer from problems such as slow learning and issues with online implementation . In contrast, Actor-Critic methods are analogous to TD methods and so avoid these issues (Sutton and Barto, 2018). Avoiding the issue of slow learning is particularly crucial for a complex environment such as Breakout. Training a DQN agent capable of performing above average performance on Atari games required a training time of 8 days on a GPU (Mnih et al. 2016). For a small team and the time window on this assignment, an agent that learned slower than this would not be feasible.

However, Actor-Critic is generally implemented as an on-policy learning algorithm and on-policy learning algorithms are unstable due to temporally correlated data across timesteps (Li, Bing and Yang, 2018). This was addressed by Minh et al. (2016) through the introduction of Asynchronous Advantage Actor-Critic (A3C). In A3C, the asynchronous component is that multiple agents are executed in parallel on multiple instances of an environment with the aim of removing the non-stationarity since agents will be experiencing a variety of different states at any one time step (Minh et al. 2016). The Advantage component of A3C refers to the use of an advantage function in the reinforcing signals sent to the actor. This advantage value quantifies how much better or worse an action is than the average available action by using the critic's valuation of states (Graesser and Loon, 2020). An algorithm that implements the advantage function but does not execute multiple agents in parallel is known as Advantage Actor Critic (A2C).

Results from OpenAI (2017) showed that A2C may be a more suitable candidate for the problem of Breakout than A3C. Indeed on a set of Atari games, including Breakout, their results showed that A2C outperformed A3C and the noise introduced by the asynchronous implementation failed to deliver any performance benefit (OpenAI, 2017).

\end{itemize}

\subsection{Async Q-Learning (Peter)}
>>>>>>> ce4b0562


\section{Method}
%A description of the method(s) used to solve your chosen problem, an explanation of how these methods work (in your own words), and an explanation of why you chose these specific methods.
\subsection{DQN (Mirco)}

\subsection{A2C (Chris)}

\subsection{Async Q-Learning (Peter)}

Async Q-Learning was chosen as it was similar to DQN, but promised improved learning in a shorter time.
Pseudo code is shown in \nameref{async_q_pseudo}

Like DQN, Async Q-Learning uses an e-greedy policy based on a value network to select actions to take and then uses a target network to get an action value used to calculate the loss.
The weights in the target network are occasionally reset to match the value network.

Where Async Q-Learning differs from DQN is that it runs multiple worker agents in separate processes which share the value and target networks.
Each worker agent keeps a local copy of the value and target networks to calculate the losses and gradients which it then applies to the shared networks every few steps. 
Once the worker agent has updated the shared network, it resets the weights in its own copies to match shared ones.
As the worker agent takes a number of steps before updating the shared network, the updates are done like mini-batches and the chances of one worker agent overwritting changes being made by another are reduced.

Having multiple worker agents running at the same time, and the non-deterministic nature of breakout means that different areas of the game will be explored at the same time. 
The different worker agents were also given different epsilon values for their e-greedy policies to further increase the variety of exploration.

The e-greedy policies for the worker agents all started with an epsilon of 1.0, which decayed down to 0.05, 0.1 or 0.1 after 1,000 episodes.

A controller process handles the creation of multiple workers as different processes. 
The controller gives each worker a queue which allows communication between controller and workers. 
Each worker starts the atari environment and plays games of breakout. 
An episode is a complete game, and at the end of each episode the worker sends some details to the controller.

The controller keeps track of the total number of episodes completed by all the workers, and uses another process to play games with a policy based on the shared value network with an epsilon of 0.01 to provide a measure of how well the policy performs. 
The graphs in the results section use 

TODO : Maybe a diagram of the different processes would help here?


\section{Results}

%result comparison between the 3 approaches.
%how quickly each agent learns
%how well do they perform is absolte terms
%how do they compare  with respect to a human player

\subsection{DQN (Mirco)}
\subsection{A2C (Chris)}
\subsection{Async Q-Learning (Peter)}

TODO : Add images for the training using asynch Q-Learning. 
Show score against number of frames processed.

TODO : add a graph showing 10 hours training of asynch Q-Learning ?

\section{Discussion}
    
%An evaluation of how well you solved your chosen problem.

\subsection{DQN (Mirco)}
\subsection{A2C (Chris)}
\subsection{Async Q-Learning (Peter)}

Initial results were encouraging, but the performance tended to level off quite quickly and often started to decrease. 

Asynch Q-Learning did not produce results in the time scales mentioned by Mnih et al (2016).
However, matching the scores on the data efficiency and training time graphs from Mnih et al (2016) show that they completed approx 25 epochs in 10 hours.
A single epoch corresponds to 4 million frames giving 100 million frames in 10 hours. 
In contrast our implementation for asynch Q-Learning only managed to process 5 million frames in 10 hours, so approximately 20 times slower.

TODO : put these numbers into a suitable table ??

\section{Future Work}

%What other techniques can be used to improve further the performances of the 3 agents.

\section{Personal Experience}

%A discussion of your personal experience with the project, such as difficulties or pleasant surprises you encountered while completing it.

\section*{References}


file:///Users/mogul/Downloads/Mastering_the_game_of_Go_with_deep_neural_networks.pdf - Silver et al. Alpha Go
Sutton and Barto (2018)

https://bath-ac-primo.hosted.exlibrisgroup.com/primo-explore/fulldisplay?docid=44BAT_ALMA_DS5184633880002761&context=L&vid=44BAT_VU1&lang=en_US&search_scope=CSCOP_44BAT_DEEP&adaptor=Local%20Search%20Engine&isFrbr=true&tab=local&query=any,contains,actor%20critic&offset=0&pcAvailability=false (Hands on RL Python)

https://arxiv.org/pdf/1602.01783.pdf - Mnih et al.

https://arxiv.org/pdf/1806.06914.pdf - Li, Bing and Yang, 2018

https://openai.com/blog/baselines-acktr-a2c/ - A2C vs A3C

\small

Mnih, V., et al., 2016. Asynchronous Methods for Deep Reinforcement Learning. ArXiv, [Online] 1602.01783.
Available from: https://arxiv.org/pdf/1602.01783.pdf [Accessed 28 Dec 2022]

\normalsize
\newpage
\section*{Appendices}
<<<<<<< HEAD
%If you have additional content that you would like to include in the appendices, please do so here.
%There is no limit to the length of your appendices, but we are not obliged to read them in their entirety while marking. The main body of your report should contain all essential information, and content in the appendices should be clearly referenced where it's needed elsewhere.
\subsection*{Appendix A: DQN pseudo-code}
\label{dqn_pseudo}
Taken from the course notes.
\begin{algorithmic}[1]
\State Initialise replay memory $D$ to capacity $N$
\State Initialise action-value network $\hat{q}_{1}$ with parameters $\boldsymbol{\theta}_{1} \in \mathbb{R}^{d}$ arbitrarily
\State Initialise target action-value network $\hat{q}_{2}$ with parameters $\boldsymbol{\theta}_{2}=\boldsymbol{\theta}_{1}$
\For{each episode}
    \State $\text{Initialise } S$
    \For{for each step of episode}
        \State Choose action $A$ in state $S$ using policy derived from  $\hat{q}_{1}\left(S, \cdot, \theta_{1}\right)$
        \State Take action $A$ observe reward $R$ and next-state $S^{\prime}$ 
        \State Store transition $\left(S, A, R, S^{\prime}\right)$ in $D$
        \For{each transition $\left(S_{j}, A_{j}, R_{j}, S_{j}^{\prime}\right)$ in minibatch sampled from $D$}
            \State $y= \begin{cases}R_{j} & \text { if } S_{j}^{\prime} \text { is terminal } \\ R_{j}+\gamma \max _{a^{\prime}} \hat{q}_{2}\left(S_{j}^{\prime}, a^{\prime}, \boldsymbol{\theta}_{2}\right) & \text { otherwise }\end{cases}$
            \State $\hat{y}=\hat{q}_{1}\left(S_{j}, A_{j}, \boldsymbol{\theta}_{1}\right)$
            \State Perform gradient descent step $\nabla_{\theta_{1}} L_{\delta}(y, \hat{y})$
        \EndFor
    \State Every $C$ time-steps, update $\boldsymbol{\theta}_{2}=\boldsymbol{\theta}_{1}$
    \EndFor
\EndFor
\end{algorithmic}

\subsection*{Appendix B: A2C pseudo-code}
\label{async_a2c_pseudo}

\begin{algorithmic}[1]
\State TODO
\end{algorithmic}


\subsection*{Appendix C: Async Q-Learning pseudo-code}
\label{async_q_pseudo}

From Mnih et al (2016)

\begin{algorithmic}[1]
\State \textit{// Assume global shared  $\theta$, $\theta^{-}$, and counter $T = 0$}
\State Initialise thread step counter $t \gets 0$
\State Initialise target network weights $\theta^{-} \gets \theta$
\State Initialise network gradients $d\theta \gets 0$
\State Get initial stats $s$
\While{$T <= T_{\max}$}
    \State Take action $a$ with $\epsilon$-greedy policy based on $Q\left(s,a;\theta\right)$
    \State Receive new state $s^{\prime}$ and reward $r$
    \State $y= \begin{cases}r & \text { for terminal } s^{\prime} \\ r + \gamma \max _{a^{\prime}} Q\left(s^{\prime}, a^{\prime}, \theta^{-}\right) & \text { for non terminal } s^{\prime}\end{cases}$
    \State Accumulate gradients wrt $\theta$: $d\theta \gets d\theta + \frac{\delta\left( y-Q\left(s, a, \theta\right)\right)^{2}}{\delta\theta}$
    \State $s = s^{\prime}$
    \State $T \gets T + 1$ and $t \gets t + 1$
    \If{$T$ mod $I_{target} == 0$}
        \State Update the target network $\theta^{-} \gets \theta$
    \EndIf
    \If{$t$ mod $I_{AsyncUpdate} == 0$ or $s$ is terminal}
        \State Perform asynchronous update ot $\theta$ using $d\theta$
        \State Clear gradients $d\theta \gets 0$
    \EndIf
\EndWhile

\end{algorithmic}


\subsection*{Appendix D: }
=======
If you have additional content that you would like to include in the appendices, please do so here.
There is no limit to the length of your appendices, but we are not obliged to read them in their entirety while marking. The main body of your report should contain all essential information, and content in the appendices should be clearly referenced where it's needed elsewhere.

\subsection*{Appendix A: Example Appendix 1}
\subsection*{Appendix B: Example Appendix 2}
>>>>>>> ce4b0562

\end{document}<|MERGE_RESOLUTION|>--- conflicted
+++ resolved
@@ -90,18 +90,6 @@
 
 \subsection{A2C (Chris)}
 
-<<<<<<< HEAD
-\subsection{Async (Peter)}
-
-Mnih et al (2016) present asynchronous variants of reinforcement learning algorithms including both Q-Learning and Actor-Critic (A3C).
-The paper claims the asynchronous variants can produce excellent results on single multi-core CPUs with training times of just a few hours. 
-
-Unlike DQN, the asynchronous methods do not require an experience replay memory because multiple agents working in parallel means that the data is fragmented and is sufficiently decorellated.
-
-The results published by Mnih et al (2016) are impressive and show that after 10 hours training with breakout, Async Q-Learning scored 240 and A3C scored 460, whilst DQN only managed 25.
-
-TODO : Weaknesses? Check publications for A3C vs A2C, I've seen comments that say A3C does not improve on A2C, but can't find anything definitive. ??
-=======
 \begin{itemize}
 \item Intro to Policy Gradient Methods
 
@@ -122,7 +110,15 @@
 \end{itemize}
 
 \subsection{Async Q-Learning (Peter)}
->>>>>>> ce4b0562
+
+Mnih et al (2016) present asynchronous variants of reinforcement learning algorithms including both Q-Learning and Actor-Critic (A3C).
+The paper claims the asynchronous variants can produce excellent results on single multi-core CPUs with training times of just a few hours.
+
+Unlike DQN, the asynchronous methods do not require an experience replay memory because multiple agents working in parallel means that the data is fragmented and is sufficiently decorellated.
+
+The results published by Mnih et al (2016) are impressive and show that after 10 hours training with breakout, Async Q-Learning scored 240 and A3C scored 460, whilst DQN only managed 25.
+
+TODO : Weaknesses? Check publications for A3C vs A2C, I've seen comments that say A3C does not improve on A2C, but can't find anything definitive. ??
 
 
 \section{Method}
@@ -140,22 +136,22 @@
 The weights in the target network are occasionally reset to match the value network.
 
 Where Async Q-Learning differs from DQN is that it runs multiple worker agents in separate processes which share the value and target networks.
-Each worker agent keeps a local copy of the value and target networks to calculate the losses and gradients which it then applies to the shared networks every few steps. 
+Each worker agent keeps a local copy of the value and target networks to calculate the losses and gradients which it then applies to the shared networks every few steps.
 Once the worker agent has updated the shared network, it resets the weights in its own copies to match shared ones.
 As the worker agent takes a number of steps before updating the shared network, the updates are done like mini-batches and the chances of one worker agent overwritting changes being made by another are reduced.
 
-Having multiple worker agents running at the same time, and the non-deterministic nature of breakout means that different areas of the game will be explored at the same time. 
+Having multiple worker agents running at the same time, and the non-deterministic nature of breakout means that different areas of the game will be explored at the same time.
 The different worker agents were also given different epsilon values for their e-greedy policies to further increase the variety of exploration.
 
 The e-greedy policies for the worker agents all started with an epsilon of 1.0, which decayed down to 0.05, 0.1 or 0.1 after 1,000 episodes.
 
-A controller process handles the creation of multiple workers as different processes. 
-The controller gives each worker a queue which allows communication between controller and workers. 
-Each worker starts the atari environment and plays games of breakout. 
+A controller process handles the creation of multiple workers as different processes.
+The controller gives each worker a queue which allows communication between controller and workers.
+Each worker starts the atari environment and plays games of breakout.
 An episode is a complete game, and at the end of each episode the worker sends some details to the controller.
 
-The controller keeps track of the total number of episodes completed by all the workers, and uses another process to play games with a policy based on the shared value network with an epsilon of 0.01 to provide a measure of how well the policy performs. 
-The graphs in the results section use 
+The controller keeps track of the total number of episodes completed by all the workers, and uses another process to play games with a policy based on the shared value network with an epsilon of 0.01 to provide a measure of how well the policy performs.
+The graphs in the results section use
 
 TODO : Maybe a diagram of the different processes would help here?
 
@@ -171,7 +167,7 @@
 \subsection{A2C (Chris)}
 \subsection{Async Q-Learning (Peter)}
 
-TODO : Add images for the training using asynch Q-Learning. 
+TODO : Add images for the training using asynch Q-Learning.
 Show score against number of frames processed.
 
 TODO : add a graph showing 10 hours training of asynch Q-Learning ?
@@ -184,11 +180,11 @@
 \subsection{A2C (Chris)}
 \subsection{Async Q-Learning (Peter)}
 
-Initial results were encouraging, but the performance tended to level off quite quickly and often started to decrease. 
+Initial results were encouraging, but the performance tended to level off quite quickly and often started to decrease.
 
 Asynch Q-Learning did not produce results in the time scales mentioned by Mnih et al (2016).
 However, matching the scores on the data efficiency and training time graphs from Mnih et al (2016) show that they completed approx 25 epochs in 10 hours.
-A single epoch corresponds to 4 million frames giving 100 million frames in 10 hours. 
+A single epoch corresponds to 4 million frames giving 100 million frames in 10 hours.
 In contrast our implementation for asynch Q-Learning only managed to process 5 million frames in 10 hours, so approximately 20 times slower.
 
 TODO : put these numbers into a suitable table ??
@@ -223,7 +219,6 @@
 \normalsize
 \newpage
 \section*{Appendices}
-<<<<<<< HEAD
 %If you have additional content that you would like to include in the appendices, please do so here.
 %There is no limit to the length of your appendices, but we are not obliged to read them in their entirety while marking. The main body of your report should contain all essential information, and content in the appendices should be clearly referenced where it's needed elsewhere.
 \subsection*{Appendix A: DQN pseudo-code}
@@ -237,7 +232,7 @@
     \State $\text{Initialise } S$
     \For{for each step of episode}
         \State Choose action $A$ in state $S$ using policy derived from  $\hat{q}_{1}\left(S, \cdot, \theta_{1}\right)$
-        \State Take action $A$ observe reward $R$ and next-state $S^{\prime}$ 
+        \State Take action $A$ observe reward $R$ and next-state $S^{\prime}$
         \State Store transition $\left(S, A, R, S^{\prime}\right)$ in $D$
         \For{each transition $\left(S_{j}, A_{j}, R_{j}, S_{j}^{\prime}\right)$ in minibatch sampled from $D$}
             \State $y= \begin{cases}R_{j} & \text { if } S_{j}^{\prime} \text { is terminal } \\ R_{j}+\gamma \max _{a^{\prime}} \hat{q}_{2}\left(S_{j}^{\prime}, a^{\prime}, \boldsymbol{\theta}_{2}\right) & \text { otherwise }\end{cases}$
@@ -288,12 +283,5 @@
 
 
 \subsection*{Appendix D: }
-=======
-If you have additional content that you would like to include in the appendices, please do so here.
-There is no limit to the length of your appendices, but we are not obliged to read them in their entirety while marking. The main body of your report should contain all essential information, and content in the appendices should be clearly referenced where it's needed elsewhere.
-
-\subsection*{Appendix A: Example Appendix 1}
-\subsection*{Appendix B: Example Appendix 2}
->>>>>>> ce4b0562
 
 \end{document}