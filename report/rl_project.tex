\documentclass{article}

% if you need to pass options to natbib, use, e.g.:
% \PassOptionsToPackage{numbers, compress}{natbib}
% before loading rl_project.

% to compile a camera-ready version, add the [final] option, e.g.:
 \usepackage[final]{rl_project}

% to avoid loading the natbib package, add option nonatbib:
% \usepackage[nonatbib]{rl_project}

\usepackage[utf8]{inputenc} % allow utf-8 input
\usepackage[T1]{fontenc}    % use 8-bit T1 fonts
\usepackage{hyperref}       % hyperlinks
\usepackage{url}            % simple URL typesetting
\usepackage{booktabs}       % professional-quality tables
\usepackage{amsfonts}       % blackboard math symbols
\usepackage{nicefrac}       % compact symbols for 1/2, etc.
\usepackage{microtype}      % microtypography
\usepackage{graphicx}

\usepackage{amsmath}        % for pseudo code
\usepackage{algorithm}      % make pseudo code easier
\usepackage[noend]{algpseudocode}
<<<<<<< HEAD
\usepackage{graphicx}       % For images
\usepackage{subcaption}     % specifying captions
\usepackage{float}          % gives H option to fix figures in place

\captionsetup[figure]{font={bf,small}, labelsep=period}
=======
\usepackage{graphicx} % For images
\usepackage{float}
>>>>>>> bfffc5b1

\graphicspath{ {./} } % Store images ins same folder

% Give your project report an appropriate title!

\title{RL Project}


% The \author macro works with any number of authors. There are two
% commands used to separate the names and addresses of multiple
% authors: \And and \AND.
%
% Using \And between authors leaves it to LaTeX to determine where to
% break the lines. Using \AND forces a line break at that point. So,
% if LaTeX puts 3 of 4 authors names on the first line, and the last
% on the second line, try using \AND instead of \And before the third
% author name.

\author{
  Peter Coates
  \\
  Department of Computer Science\\
  University of Bath\\
  Bath, BA2 7AY \\
  \texttt{pmc52@bath.ac.uk} \\
\And
  Christopher Burton\\
  Department of Computer Science\\
  University of Bath \\
  BA2 7AY\\
  \texttt{cb2516@bath.ac.uk} \\
\And
  Mirco Carciani\\
  Department of Computer Science\\
  University of Bath \\
  BA2 7AY\\
  \texttt{mc2886@bath.ac.uk} \\
}


\begin{document}

\maketitle

\section{Problem Definition}

% A clear, precise and concise description of your chosen problem, including the states, actions, transition dynamics, and the reward function. You will lose marks for an unclear, incorrect, or incomplete problem definition.

\section{Background}

%A discussion of reinforcement learning methods that may be effective at solving your chosen problem, their strengths and weaknesses for your chosen problem, and any existing results in the scientific literature (or publicly available online) on your chosen problem or similar problems.

\subsection{DQN (Mirco)}
One category of reinforcement learning methods that can be used to solve the game of Breakout is value-based methods which use function approximation.
These methods aim to learn a function $f: (s,a,\theta) \rightarrow R, s \in S  a \in A \theta \in \mathbb{R}$ to estimates the action-value functions for each state and therefore determine the optimal action $a$ to take in the state $s$.

Deep Q-Network agent (DQN) introduced by Mnih et al., 2015, was the first value-based RL method to achieve and surpass human performances at Breakout making it the first candidate algorithm we decided to implement.
Mnih et al., 2015 shows how DQN was able to reach an average score of 401 over 30 games, compared to an average score of 31 reached in the same testing conditions by a tester professional human player.

Earlier attempts, to use nonlinear function approximations to estimate the action value function, were made before the introduction of DQN agent (find reference) but presented limited and unstable learning.
DQN breakthroughs addressed these limitations, more specially the utilization of a separate target network to estimate the next state maximum action value function combined with the introduction of an experience replay memory to avoid temporally correlated data during training allowed the agent to achieve stable learning and converge to a close to optimal policy.

DQN, of course, comes with its own limitations, more specifically, the generally slow training requiring the agent to play a number of frames in the order of millions to achieve human performances translate is a slow learning process. Hasselt, Guez and Silver, 2016  showed that, like Q-learning, DQN overestimates the action value functions which may translate in a sub optimal policy. They showed that this overestimation is due to the fact that, during the bootstrapping from the next state (max operation) the same values are used to select and evaluate an action. This limitation was addressed with the introduction of DDQN agents.


\subsection{A2C (Chris)}

A set of alternative methods to value-based reinforcement methods that can be applied to this problem are policy gradient methods. Whilst value-based methods such as DQN learn values of actions and use these estimates to select actions, policy gradient methods do not need to consult a value function and, instead, learn a parameterised policy to select actions (Sutton and Barto, 2018).

In selecting actions using a parameterised policy, policy gradient methods use \emph{action preferences} rather than action values. This distinction is crucial as it confers several benefits to policy gradient methods such as the ability to learn a stochastic optimal policy (Sutton and Barto, 2018). One benefit particularly relevant to Breakout is that the policy can approach a deterministic policy which would not be possible if action-values were used (Sutton and Barto, 2018). This is relevant to the problem of Breakout as in some situations such as where the ball is close to the paddle, the desired behaviour is for the agent to deterministically move toward the ball to return it and have no chance of moving away from it. Policy Gradient techniques have seen success in high-profile reinforcement learning breakthroughs in game-playing. Most notably, AlphaGo (Silver et al. 2016) used the REINFORCE algorithm to train the policy network used in the agent.

A Policy-Gradient method that has been shown to be effective on similar tasks to Breakout is the Actor-Critic method. Actor-Critic offers significant benefits over other policy-gradient methods such as REINFORCE. REINFORCE is a Monte Carlo algorithm and as such, suffers from problems such as slow learning and issues with online implementation. In contrast, Actor-Critic methods are analogous to TD methods and so avoid these issues (Sutton and Barto, 2018). Avoiding the issue of slow learning is particularly crucial for a complex environment such as Breakout. Training a DQN agent capable of performing above average performance on Atari games required a training time of 8 days on a GPU (Mnih et al. 2016). For a small team and the time window on this assignment, an agent that learned slower than this would not be feasible. Variants of Actor-Critic including Asynchronous Advantage Actor-Critic (A3C) and Advantage Actor-Critic (A2C) have shown strong performance on similar tasks to Breakout such as in the results of Minh et al. (2016).

\subsection{Async Q-Learning (Peter)}

Mnih et al (2016) present asynchronous variants of reinforcement learning algorithms including both Q-Learning and Actor-Critic (A3C).
The paper claims the asynchronous variants can produce excellent results on single multi-core CPUs with training times of just a few hours.

Unlike DQN, the asynchronous methods do not require an experience replay memory because multiple agents working in parallel means that the data is fragmented and is sufficiently decorellated.

The results published by Mnih et al (2016) are impressive and show that after 10 hours training with breakout, Async Q-Learning scored 240 and A3C scored 460, whilst DQN only managed 25.

TODO : Weaknesses? Check publications for A3C vs A2C, I've seen comments that say A3C does not improve on A2C, but can't find anything definitive. ??


\section{Method}
%A description of the method(s) used to solve your chosen problem, an explanation of how these methods work (in your own words), and an explanation of why you chose these specific methods.
\subsection{DQN (Mirco)}

As already mentioned in section 2, DQN was derived from Q-Learning where the action-value function is estimated by a non linear function, more precisely, by a deep neural network, namely,

\begin{equation}
Q(S,A)  = f(S,A,\theta) = \hat{Q}(S,A,\theta)
\end{equation}

DQN as well as Q-Learning, uses bootstraping to update the action value function as shown in the equatin below. 
\begin{equation}
\hat{Q}(S,A,\theta)  =  \hat{Q}(S,A,\theta)  + \alpha * \left( r + \gamma \max_{a} \hat{Q}(S',a,\theta) - \hat{Q}(S,A,\theta) \right)
\end{equation}
where $\alpha$ is the learning rate and $\gamma$ is the discounting factor for future rewards.
 
With tabular RL  methods, the learning process is achieved by directly updating the action value function correspondent to each state-action pair while the agent interact with the environment. With function approximation methods , the learning happens by updating the function parameters used to estimate the action value functions.
More specifically, the function parameters are update in the direction that minimize the loss between the current action value function estimation and its update via bootstraping. The weight update is achieved by standard gradient descent.

\begin{equation}
\theta_{t+1}  = \theta_{t} + \alpha \left( r + \gamma \max_{a} \hat{Q}(S',a,\theta_{t})  -  \hat{Q}(S,A,\theta_{t}) \right) \nabla_{\theta_{t}} \hat{Q}(S,A,\theta_{t})
\end{equation}

DQN, as well as, Q learning belong to a class of algorithm called semi-gradient methods. These methods assume that the next state action value function estimate does not depend on the value of the function parameters. As it is shown in the equation above, the derivation of the term $\max_{a} \hat{Q}(S',a,\theta_{t}) $ is simply neglected as it is considered to be a constant. 

As a resut of the weights upate at each step $t$, the  action-value function estimation $\hat{Q}(S,A,\theta_{t})$ is  updated towards a moving target as the next state maximum action value function $\max_{a} \hat{Q}(S',a,\theta_{t}$ will also change. One of the major breakthrous  introduced by Mnih et al., 2015, as briefly mentioned in section 2, is the introduction of two separate networks for the action-value function estimation. One q-network to estimate the action value functions of state S and a separate target network to estimate the next state action value functions. The weights of the target network are kept constatnt for a certain number of iteration before being synched with the q network weights. By using a constant target network, the q-network can be updated towards a stable target limiting the cause on instability during training.

DQN also uses a replay memory buffer to store the last $N$ interaction with the enviroment. At each step, a subset $n$ of expereinced $\in N $  is randomly selected and used to update the q-network weights using equations 3.  This allows the agent to train on time uncorrelated data. Each experience stored in the replay buffer comprises of the the intial state $S$, the action $A$ taken while in state S, the given reward $R$ and the resulting next state $S'$ along an additional boolean flag which indicates whether or not $S'$ is a terminal state. 

DQN, as well as Q-Learning is an off-policy method. A behavioral $\epsilon-greedy$ policy is used for exploration while the agent policy is updated by taking chosing the best action $A*$ (leading to the maximum future expected reward) from all available actions in the next states.
The exploration factor $\epsilon$ is reduced from an intial value of 1 to 0.1 over 1M steps and kept constant thereafter.

The loss function used to calcualte the weight updates is the Huber loss  which imporve stability by clipping the gradient of the loss with repsect the estimated action value functio. Mnih et al., 2015 shows how this improves stability during training.

Two identical CNN are used as function approximations for the Q values, whose input are the raw pixel data outputed by the enviroments. Preprocessing is applied to the inpout image to reduce the amount of computation. More specifically, the image is cropped, resised to 84x84 pixel and coverted to grey scale. To give the CNN the information about the ball trajectory, the state S is a concatenation of 4 consecutive states experienced by the agent. The output of the CNN are the Q values for each action available in state S. 
 

\subsection{A2C (Chris)}

The second method chosen to solve our specific problem of Atari Breakout is Advantage Actor-Critic (A2C). Whilst several variations of Actor-Critic methods are used in practice, all Actor-Critic methods are comprised of two key components at their core: an Actor and a Critic. The role of the actor is to learn a parameterised policy which is used to select the actions. The critic evaluates state action pairs through a learned value function which provides a reinforcing signal to the actor. This signal is used by the actor as part of its evaluation of actions selected and thus, update the parameters of the policy. (Graesser and Loon, 2020)

In this implementation, the actor policy is parameterised by a convolutional neural network (CNN) where the parameters are the weights of the neural network. The critic is also implemented as a convolutional neural network. The neural network architecture for both the actor and the critic is drawn from the architecture used in Minh et al. (2015) with some notable changes. For the Actor, the output layer uses a softmax activation function for the output layer with a single neuron for each possible action that the actor can take. This is to achieve a policy parameterisation known as softmax in action preferences (Sutton and Barto, 2018). The softmax output is then sampled in order for the agent to take an action in a given state. The critic network uses the same architecture but uses a single output neuron with linear activation. This output value represents the action-value the critic prescribes to a given state. Both networks also use a RandomUniform initialisation to the output layers with a relatively small range between min and max values (0 - 0.02). This was included as initial runs of the algorithm showed high sensitivity to initial weights on the output layers, particularly on the actor.

The input to both networks is a pre-processed 84x84x4 image that represents a state the Breakout environment. The preprocessing applied is the same as that applied in Minh et al. (2015), including greyscale, image cropping and frame-skip. The 4 channels of the image are implemented using the StateHistory class. The instance of StateHistory passed to the agent as input includes the current frame and the 3 previous frames. This gives the agent context to the current frame such as the direction the ball is travelling in.

The issue with vanilla Actor-Critic is that it is usually implemented as an on-policy learning algorithm and on-policy learning algorithms are generally unstable due to temporally correlated data across time-steps (Li, Bing and Yang, 2018). This was addressed by Minh et al. (2016) through the introduction of Asynchronous Advantage Actor-Critic (A3C). In A3C, the asynchronous component is that multiple agents are executed in parallel on multiple instances of an environment with the aim of removing the non-stationarity since agents will be experiencing a variety of different states at any one time step (Minh et al. 2016). The Advantage component of A3C refers to the use of an advantage function in the reinforcing signals sent to the actor. This advantage value quantifies how much better or worse an action is than the average available action by using the critic's valuation of states (Graesser and Loon, 2020). An algorithm that implements the advantage function but does not execute multiple agents in parallel is known as Advantage Actor Critic (A2C).

Results from Wu et al. (2017) indicate that A2C may be a more suitable candidate for the problem of Breakout than A3C. Indeed on a set of Atari games, including Breakout, their results showed that A2C outperformed A3C and the noise introduced by the asynchronous implementation failed to deliver any performance benefit (Wu et al. 2017). As such, A2C is chosen as the Actor-Critic implementation.

The inclusion of baselines in policy gradient is to decrease variance and thus improve the stability of training (Sutton and Barto, 2018). In the case of A2C, the state-value produced by the critic is used as the baseline. The update rule for A2C is given in Yoon (2019) and shown below:

\begin{equation}
\nabla_{\theta} J(\theta) = \sum_{t=0}^{T-1}\nabla_{\theta}\log{\pi_{\theta}}(a_{t} | s_{t}) A(s_{t}, a_{t})
\end{equation}
Where:
\begin{equation}
A(s_{t}, a_{t}) = Q_{w}(s_{t}, a_{t}) - V_{v}(s_{t}) = r_{t+1} + \gamma V_{v}(s_{t+1}) - V_{v}(s_{t})
\end{equation}

The critic uses a TD update to adjust its estimate of the value of a state. The intuition behind which is as follows: Each step of the environment, the critic network calculates a value estimate for both the previous state and the next-state that the agent is in. In a similar fashion to TD(0), the critic uses the bootstrapped estimate of the next state, the reward at timestep t+1 and the discount factor to calculate a target value for the state. The mean squared difference between the critic's initial value of the state and the target value is used to update the critic and force it to adjust its estimate of the state closer to the target value. The target TD value is also used in the calculation of the advantage function and, hence, the actor loss. As seen in the above equation, The advantage function is calculated by subtracting the critic's valuation of the previous state from the target TD update. The intuition behind this is that the difference between these two values represents the value of taking the action that the actor took in that state against the average value of that state (Yoon, 2019). 

The update equation above is calculated for the actor. The first component of the loss function represents the gradient (delta), i.e whether the agent went with or against the current policy, which sets the direction of the update for each action. This tells the actor to move the parameters toward the gradient for more of the current policy behaviour or opposite to the gradient for less of the current policy behaviour (Steinbach, 2018). For a discrete action space, the log term represents the negative log probabilities for action selection. This has the affect of a stronger or weaker reinforcing signal depending on the confidence of the action selection since if the agent chooses an action with a higher certainty, then the negative log probability for that action will be larger. Log probabilities are used in place of actual probabilities since log probabilities do not tend to 0 when multiplied and thus, provide better numerical stability during training. The delta term implementation follows an extended version of the method followed by Wang (2021).

The advantage, which represents the reinforcement signal from the critic, tells the actor whether the action taken was better than the average reward for that state. By combining these values, the agent is encouraged to reinforce the current policy if it went with the current policy and the action taken resulted in a value better than the average for that state or the agent went against policy which resulted in a lower value. Conversely, the agent is encouraged to update away from the current policy if actions went with current policy and resulted in a worse value than average for the state or if the agent went against current policy and the resulting value was better than the average for the state.

In this implementation, the critic loss is implemented using mean squared loss of the TD update. However, the loss for the actor is calculated in a custom loss function, \emph{actorcustomloss}. This function implements the update described above along with techniques useful for ensuring stability in training such as clipping values. However, the loss function implemented here also includes an entropy regularisation term. This yields a new update equation for the actor update.

\begin{equation}
\nabla_{\theta} J(\theta) = \sum_{t=0}^{T-1}-\nabla_{\theta}\log{\pi_{\theta}}(a_{t} | s_{t}) A(s_{t}, a_{t}) + \beta H_{t}
\end{equation}

Here, $\beta$ is the entropy weight, which is a hyperparameter that controls how much the actor loss comprises of the entropy value. The entropy term was included as initial runs showed that even with very small learning rates (1e-5 and below), the agent would find a local minima, selecting one action every time, making it incapable of sampling other actions. The entropy term, originally proposed by William and Peng (1991) for use with the REINFORCE algorithm, encourages the actor to output a distribution with higher entropy by penalising low entropy outputs through the loss function. A distribution of actions with higher entropy is a distribution with a high chance of sampling each of the different values. For example, in an environment with four actions such as Breakout, a maximum entropy output distirbution would have a 0.25 probability of selecting each action.

\subsection{Async Q-Learning (Peter)}

Async Q-Learning was chosen as it was similar to DQN, but promised improved learning in a shorter time.
Pseudo code is shown in \nameref{async_q_pseudo}

Like DQN, Async Q-Learning uses an e-greedy policy based on a value network to select actions to take and then uses a target network to get an action value used to calculate the loss.
The weights in the target network are occasionally reset to match the value network.

Where Async Q-Learning differs from DQN is that it runs multiple worker agents in separate processes which share the value and target networks.
Each worker agent keeps a local copy of the value and target networks to calculate the losses and gradients which it then applies to the shared networks every few steps.
Once the worker agent has updated the shared network, it resets the weights in its own copies to match shared ones.
As the worker agent takes a number of steps before updating the shared network, the updates are done like mini-batches and the chances of one worker agent overwritting changes being made by another are reduced.

As the updates are done in batches, it is easy to also implement the n-step variant of Async Q-Learning, which according to Mnih et al (2016) offers further performance improvements.

Having multiple worker agents running at the same time, and the non-deterministic nature of breakout means that different areas of the game will be explored at the same time.
The different worker agents were also given different epsilon values for their e-greedy policies to further increase the variety of exploration.
Some experimentation was also done using both decaying epsilon values, and learning rates. However, the time taken to run a single test meant a thorough examination of the impacts of both of these hyperparameters was not possible.

A controller process handles the creation of multiple workers as different processes.
The controller gives each worker a queue which allows communication between controller and workers.
Each worker starts the atari environment and plays games of breakout.
An episode is a complete game, and at the end of each episode the worker sends some details to the controller.

The controller keeps track of the total number of episodes completed by all the workers, and uses another process to play games with a policy based on the shared value network with an epsilon of 0.01 to provide a measure of how well the policy performs.

TODO : Maybe a diagram of the different processes would help here?


\section{Results}

%result comparison between the 3 approaches.
%how quickly each agent learns
%how well do they perform is absolute terms
%how do they compare  with respect to a human player

\subsection{DQN (Mirco)}
%% Explain the differete experiements
%% PLot the graphs evaluation vs

Different DQN agent with differet replay buffer size as well as different ways to choose the experiences to replay were tested for 7 milion Frames. The picture below shows the test score trajectories of 4 different DQN agent cofigurations. 

\begin{figure}[H]
 \includegraphics[scale=0.5]{DQNAgentComparison.PNG}
 \caption[width=0.7\textwidth]{DQN agent performances comparison over 7M frames. DQN1: N=200k, random experience replay selection. DQN2: N=1M, random experience replay selection. DQN3: N=200k, half prioritized experience replay selection. DQN5: N=500k, full prioritized experience replay selection.}
 \label{fig:DQNAgentComparison}
\end{figure}

Becasue of amount ot time required to train multiple agent, The traning process was then resumed until 24M frameswith DQ2 agent only.  DQN2 was chosen for two main reasons. DQN2 hiperparameters mimim the hiperparameters used by xxx which gives a clear baseline for performance comparison. Although the performances between DQN1, DQN2 and DQN3 agents do slighly vary, there is not clear cut winner. DQN4 does seem to perform the worse between the  tested configuarions. Mor details are given in section 5 

\begin{figure}[H]
 \includegraphics[scale=0.5]{DQNTestScore.PNG}
 \caption[width=0.7\textwidth]{DQN2 test score over 24M frames}
 \label{fig:DQNTestScore}
\end{figure}

Figure \ref{fig:DQNAgentComparison} and figure \ref{fig:DQNTestScore} report the test score which is the simple average over 10 games with where the exploration factor $\epsilon$  is set to 0 to obtain a deterministic policy.

\ref{fig:DQNMovAvg}  below shows the training score moving average over 10 games in blue. The green trajectory is the decaying expploration factor $\epsilon$ 

\begin{figure}[H]
 \includegraphics[scale=0.65]{DQNMovAvgTraining.png}
 \caption[width=0.7\textwidth]{}
 \label{fig:DQNMovAvg}
\end{figure}




\subsection{A2C (Chris)}

\begin{figure}[h]
\includegraphics[scale=0.2]{A2C4000.png}
\end{figure}
\emph{Figure 4.1: 10-episode running average for Breakout A2C agent over 4000 episodes}

In the above figure, a running average of performance over a window of 10 episodes is used to provide stability in estimating agent performance. From episode 1000, the agent shows steady and notable improvement, maintaining a running average of over 10 points by episode 2500. The agent performance peaks around episode 3750 with a 10 game average of 41.4 and peak single game performance of 233. Beyond this point the agent shows evidence of overtraining. The performance significantly deteriorates to the level seen in the earliest episodes. Observing the softmax output from the actor during this period shows the agent is outputting almost the same probabilities for every state with very little change in the distribution between states or between episodes. Thus, the trained agent in the assignment video uses a weight checkpoint from earlier in the training before overtraining.


\subsection{Async Q-Learning (Peter)}

Initial results were encouraging, but the performance tended to level off quite quickly and often started to decrease.

The figure below shows a comparison of the single step Asynch Q-Learning and n-step, using n=8. The n-step approach showed a marked improvement over the single step. TODO : get better example image.

\begin{figure}[H]
\includegraphics[scale=0.4]{"async_q_learn_n_step"}
\captionof{figure}{n-step better than single step}
\end{figure}

The figures below show that the rapid initial learning slows, but with management of the epsilon value in the e-greedy policy, it does continue to improve.
TODO : Getter neater graphs with matching ranges
 
\begin{figure}[H]
\centering
\begin{subfigure}{0.49\textwidth}
\centering
\includegraphics[scale=0.4]{"async_q_learn_best_by_steps"}
\captionof{figure}{Reward sampled every 25 episodes}
\end{subfigure}
\begin{subfigure}{0.49\textwidth}
\centering
\includegraphics[scale=0.4]{"async_q_learn_best_epsilon_values"}
\captionof{figure}{Rewards every episode for different processes}
\end{subfigure}
\captionof{figure}{long run showing gradual improvements}
\end{figure}



\section{Discussion}
    
%An evaluation of how well you solved your chosen problem.

\subsection{DQN (Mirco)}

\subsection{A2C (Chris)}

Significant literature exists on the training of different reinforcement agents on Atari learning environments. This section compares the results obtained from this implementation with implementations in the literature along with a comparison against a baseline of performance from a professional human game tester.

\begin{table}[h!]
\centering
\begin{tabular}{|c | c | c |} 
 \hline
 Human (Baseline) & A2C Implementation & Wu et al. (2017) A2C (50mil timesteps) \\ [0.5ex] 
 \hline
 31.8 & 41.4 & 581.6  \\ 
 \hline
\end{tabular}
\end{table}
\emph{Table 5.1: Col 1- Human performance on Breakout from a profession games tester (Mnih et al., 2015). Col2 - Peak performance of A2C implementation in this assignment averaged over 10 episodes. Col3 - Performance of A2C implementation in Wu et al. (2017)  after 50 million timesteps averaged over 100 episodes}

As shown in Table 5.1, using an average over 10 games, the A2C implementation in this assignment was able to significantly outperform a professional human game tester, reaching 130.19\% of human performance. This was achieved in ~3750 episodes of training which equated to approximately 8 hours training time on CPU. As the implementation outperforms the human baseline, this indicates the agent has solved the chosen problem relatively well and achieves superhuman performance. 

However, the implementation does not come close to achieving the 100 game running average of 581.6 achieved by the A2C implementation in Wu et al. (2017). Thus, whilst the agent does solve the problem effectively enough to achieve superhuman performance, it does not match similar implementations in the literature. The agent in this implementation begins to sink into local minima significantly before the 50 million timeframe point. Interestingly, across several runs, the instability and subsequent local minima appear after a particularly high score (In this case 233), indicating that a potential cause for the deterioration in performance is a very large update to the networks that the agent is unable to properly incorporate. This suggests that, given more time and resources in the assignment, a potential route to match the high scores reached in the literature is to reduce the learning rate and training the agent for significantly longer. Unfortunately, the 50 million time-step training will require the availability of more suitable hardware than is available to the group in this assignment.

\begin{table}[h!]
\centering
\begin{tabular}{|c | c|} 
 \hline
 A2C Implementation & Wu et al. (2017) A2C (50mil timesteps) \\ [0.5ex] 
 \hline
 3774 & 14464   \\ 
 \hline
\end{tabular}
\end{table}
\emph{Table 5.2: Col 1- Episodes required for 10 episode average to surpass human performance Col2 - Episodes required for Wu et al. (2017) A2C implementation to surpass human performance over 100 episode average.}

Table 5.2 compounds the idea that the agent implemented in this paper learns quickly but that this may be the cause of the instability. Whilst the episode average windows are of different sizes, the difference number of episodes required for the A2C to surpass human performance over the chosen window is relatively large. This suggests that although the agent is unable to match the final performance of similar implementations in the literature, the agent in this implementation learns quickly. This, again, suggests that with more time and resources, a lower learning rate and a greater training time may allow this implementation to reach scores comparable to those in the literature.

\subsection{Async Q-Learning (Peter)}

As expected, the Asynch n-step Q-Learning produced better results than single step. However, they did not match the time scales achieved by Mnih et al (2016). On further examination of figures published by Mnih et al (2016) the scores on the data efficiency and training time graphs show that they completed approx 25 epochs in 10 hours. With a single epoch being 4 million frames giving 100 million frames in 10 hours. In contrast our implementation for asynch Q-Learning processed 4 million frames in 10 hours, so approximately 25 times slower.

That being the case, the results we obtained compare favourably with those from Mnih et al (2016), with average scores of 25 being acheived in less than half the number of steps.

TODO : Discussion of all the different hyper parameters?

\section{Future Work}

%What other techniques can be used to improve further the performances of the 3 agents.

\subsection{A2C (Chris)}

In the A2C implementation used, the advantage function is calculated using n-step (Where n=1) returns. This only includes one step of actual rewards. Since rewards are generated from a single trajectory they tend to have high variance but are unbiased. However, the state valuation reflects all trajectories seen so far and thus has lower variance but introduces bias. As a result, the value of n controls the bias-variance tradeoff (Graesser and Loon, 2020).Thus, using 1 step returns provides us with a tradeoff of low variance but introduces significant bias through the reliance on state value.

In contrast, Generalised Advantage Estimate (GAE) overcomes the need to set n as a hyperparameter by using an exponentially-weighted average of advantages calculated with different values of n (Schulman et al., 2015). GAE provides a  method by which the low-variance, high-bias one step advantage is most heavily weighted but the lower-weighted contributions from higher values of n still contribute. By tweaking the decay rate of contribution from these higher-variance estimators with higher values of n, GAE allows a more finely controlled tradeoff between bias and variance than the hard cut-off tradeoff in n-step methods (Graesser and Loon, 2020). In comparison to the 1-step method implemented, this is likely to allow a significant reduction in bias whilst controlling the increase in variance. By testing several values for the GAE decay rate, it is possible that a lower-bias, higher-variance solution may exist that performs better than the n-step advantage implementation.

As indicated in section 5, the evidence from training time and stability in this implementation against the literature also suggests that worthy future work to extend this implementation would be to train the agent for significantly longer with a lower learning rate. However, this may require hardware above what is available to this group for the assignment.

\section{Personal Experience}
%A discussion of your personal experience with the project, such as difficulties or pleasant surprises you encountered while completing it.

\subsection{A2C (Chris)}

In the training of the A2C agent, one factor that was both a difficulty and a surprise was the sensitivity of the agent to changes in the algorithm hyperparameters. For example, the entropy weight was found to be a very important and sensitive hyperparameter. If set slightly too low the agent would revert to selecting a single action with certainty every time. If set too low the agent would not move significantly from a random sample across the four actions. However, the difference between these outcomes was often a very small change. The value used in the implementation was 0.06. A value of 0.075 was found to get stuck very close to an even weighting of actions for all states (0.25 uniformly) and a value of 0.045 would get stuck in a local minima of selecting only one action. Thus, with only a difference of 0.015 either side of the value used, the performance did not just degrade slightly but became practically untrainable. It it, however, possible that this sensitivity may have been mitigated at the cost of increased training time by reducing the learning rate of the networks.

\section*{References}



Graesser, L.H. and Keng, W.L., 2019. \emph{Foundations of deep reinforcement learning: theory and practice in Python}. First edition. Pearson addison-wesley data \& analytics series. Boston: Addison-Wesley.

Hasselt, H. van, Guez, A. and Silver, D., 2016. Deep Reinforcement Learning with Double Q-Learning. \emph{Proceedings of the AAAI Conference on Artificial Intelligence} [Online], 30(1). Available from: https://doi.org/10.1609/aaai.v30i1.10295 [Accessed 31 December 2022].

Li, S., Bing, S. and Yang, S., 2018. \emph{Distributional Advantage Actor-Critic}. [Online]. Available from: https://doi.org/10.48550/ARXIV.1806.06914 [Accessed 30 December 2022].

Mnih, V., Kavukcuoglu, K., Silver, D., Rusu, A.A., Veness, J., Bellemare, M.G., Graves, A., Riedmiller, M., Fidjeland, A.K., Ostrovski, G., Petersen, S., Beattie, C., Sadik, A., Antonoglou, I., King, H., Kumaran, D., Wierstra, D., Legg, S. and Hassabis, D., 2015. Human-level control through deep reinforcement learning. \emph{Nature} [Online], 518(7540), pp.529–533. Available from: https://doi.org/10.1038/nature14236. [Accessed 27th December 2022]

Schulman, J., Moritz, P., Levine, S., Jordan, M. and Abbeel, P., 2015. \emph{High-Dimensional Continuous Control Using Generalized Advantage Estimation}  [Online]. Available from: https://doi.org/10.48550/ARXIV.1506.02438 [Accessed 30 December 2022].

Silver, D., Huang, A., Maddison, C.J., Guez, A., Sifre, L., van den Driessche, G., Schrittwieser, J., Antonoglou, I., Panneershelvam, V., Lanctot, M., Dieleman, S., Grewe, D., Nham, J., Kalchbrenner, N., Sutskever, I., Lillicrap, T., Leach, M., Kavukcuoglu, K., Graepel, T. and Hassabis, D., 2016. Mastering the game of Go with deep neural networks and tree search. \emph{Nature} [Online], 529(7587), pp.484–489. Available from: https://doi.org/10.1038/nature16961. [Accessed 23rd December 2022]

Steinbach, A. 2018. \emph{RL introduction: simple actor-critic for continuous actions} [Online]. Medium. Available from: https://medium.com/@asteinbach/rl-introduction-simple-actor-critic-for-continuous-actions-4e22afb712 [Accessed 22nd December 2022]

Sutton, R.S. and Barto, A.G., 2018. \emph{Reinforcement learning: an introduction}. Second edition. Adaptive computation and machine learning series. Cambridge, Massachusetts: The MIT Press.

Williams, R.J. and Peng, J., 1991. Function Optimization using Connectionist Reinforcement Learning Algorithms. \emph{Connection Science} [Online], 3(3), pp.241–268. Available from: https://doi.org/10.1080/09540099108946587. [Accessed 27th December 2022]

Wu, Y., Mansimov, E., Liao, S., Grosse, R. and Ba, J., 2017. \emph{Scalable trust-region method for deep reinforcement learning using Kronecker-factored approximation} [Online]. Available from: https://doi.org/10.48550/ARXIV.1708.05144 [Accessed 30 December 2022].

Wang, M. 2021. \emph{Advantage Actor Critic Tutorial: minA2C} [Online]. Medium. Available from: https://towardsdatascience.com/advantage-actor-critic-tutorial-mina2c-7a3249962fc8 [Accessed 24th December 2022].

Wu, Y., Mansimov, E., Liao, S., Radford, A. and Schulman, J., 2017. \emph{OpenAI Baselines: ACKTR \& A2C} [Online].OpenAI. Available from: https://openai.com/blog/baselines-acktr-a2c/ [Accessed 30 December 2022].

Yoon, C. 2019. \emph{Understanding Actor Critic Methods and A2C} [Online]. Towards Data Science. Available from: https://towardsdatascience.com/understanding-actor-critic-methods-931b97b6df3f [Accessed 24th December 2022]


\small

Mnih, V., et al., 2016. Asynchronous Methods for Deep Reinforcement Learning. ArXiv, [Online] 1602.01783.
Available from: \url{https://arxiv.org/pdf/1602.01783.pdf} [Accessed 28 Dec 2022]

\normalsize
\newpage
\section*{Appendices}
%If you have additional content that you would like to include in the appendices, please do so here.
%There is no limit to the length of your appendices, but we are not obliged to read them in their entirety while marking. The main body of your report should contain all essential information, and content in the appendices should be clearly referenced where it's needed elsewhere.
\subsection*{Appendix A: DQN pseudo-code}
\label{dqn_pseudo}
Taken from the course notes.
\begin{algorithmic}[1]
\State Initialise replay memory $D$ to capacity $N$
\State Initialise action-value network $\hat{q}_{1}$ with parameters $\boldsymbol{\theta}_{1} \in \mathbb{R}^{d}$ arbitrarily
\State Initialise target action-value network $\hat{q}_{2}$ with parameters $\boldsymbol{\theta}_{2}=\boldsymbol{\theta}_{1}$
\For{each episode}
    \State $\text{Initialise } S$
    \For{for each step of episode}
        \State Choose action $A$ in state $S$ using policy derived from  $\hat{q}_{1}\left(S, \cdot, \theta_{1}\right)$
        \State Take action $A$ observe reward $R$ and next-state $S^{\prime}$
        \State Store transition $\left(S, A, R, S^{\prime}\right)$ in $D$
        \For{each transition $\left(S_{j}, A_{j}, R_{j}, S_{j}^{\prime}\right)$ in minibatch sampled from $D$}
            \State $y= \begin{cases}R_{j} & \text { if } S_{j}^{\prime} \text { is terminal } \\ R_{j}+\gamma \max _{a^{\prime}} \hat{q}_{2}\left(S_{j}^{\prime}, a^{\prime}, \boldsymbol{\theta}_{2}\right) & \text { otherwise }\end{cases}$
            \State $\hat{y}=\hat{q}_{1}\left(S_{j}, A_{j}, \boldsymbol{\theta}_{1}\right)$
            \State Perform gradient descent step $\nabla_{\theta_{1}} L_{\delta}(y, \hat{y})$
        \EndFor
    \State Every $C$ time-steps, update $\boldsymbol{\theta}_{2}=\boldsymbol{\theta}_{1}$
    \EndFor
\EndFor
\end{algorithmic}

\subsection*{Appendix B: TD Advantage Actor Critic (A2C) pseudo-code}
\label{async_a2c_pseudo}

From Steinbach (2018)

\begin{algorithmic}[1]
\State Randomly initialise critic network $V^{U}_{\pi}(s)$ and actor network $\pi^{\theta}(s)$ with weights U and $\theta$
\State Initialise environment $E$
\For{episode = 1, M}
\State Receive initial observation state $s_{0}$ from $E$
\For{t=0, T}
\State Sample action $a_{t} \sim \pi(a | \mu, \sigma) = \mathcal{N}(a | \mu, \sigma)$ according to current policy
\State Execute action $a_{t}$ and observe reward $r$ and next state $s_{t+1}$ from $E$
\State Set TD target $y_{t} = r + \gamma \cdot V^{U}_{\pi}(s_{t+1})$
\State Update critic by minimising loss: $\delta_{t} = (y_{t} - V^{U}_{\pi}(s))^{2}$
\State Update actor by minimising loss: $Loss = -\log({\mathcal{N}(a | \mu(s_{t}), \sigma(s_{t}))}) \cdot \delta_{t}$
\State Update $s_{t} {\leftarrow} s_{t+1}$
\EndFor
\EndFor
\end{algorithmic}


\subsection*{Appendix C: Async Q-Learning pseudo-code}
\label{async_q_pseudo}

From Mnih et al (2016)

\begin{algorithmic}[1]
\State \textit{// Assume global shared  $\theta$, $\theta^{-}$, and counter $T = 0$}
\State Initialise thread step counter $t \gets 0$
\State Initialise target network weights $\theta^{-} \gets \theta$
\State Initialise network gradients $d\theta \gets 0$
\State Get initial stats $s$
\While{$T <= T_{\max}$}
    \State Take action $a$ with $\epsilon$-greedy policy based on $Q\left(s,a;\theta\right)$
    \State Receive new state $s^{\prime}$ and reward $r$
    \State $y= \begin{cases}r & \text { for terminal } s^{\prime} \\ r + \gamma \max _{a^{\prime}} Q\left(s^{\prime}, a^{\prime}, \theta^{-}\right) & \text { for non terminal } s^{\prime}\end{cases}$
    \State Accumulate gradients wrt $\theta$: $d\theta \gets d\theta + \frac{\delta\left( y-Q\left(s, a, \theta\right)\right)^{2}}{\delta\theta}$
    \State $s = s^{\prime}$
    \State $T \gets T + 1$ and $t \gets t + 1$
    \If{$T$ mod $I_{target} == 0$}
        \State Update the target network $\theta^{-} \gets \theta$
    \EndIf
    \If{$t$ mod $I_{AsyncUpdate} == 0$ or $s$ is terminal}
        \State Perform asynchronous update ot $\theta$ using $d\theta$
        \State Clear gradients $d\theta \gets 0$
    \EndIf
\EndWhile

\end{algorithmic}

\subsection*{Appendix D: Async n-step Q-Learning pseudo-code}
\label{async_q_n_step_pseudo}

From Mnih et al (2016)

\begin{algorithmic}[1]
\State \textit{// Assume global shared  $\theta$, $\theta^{-}$, and counter $T = 0$}
\State Initialise thread step counter $t \gets 0$
\State Initialise target network weights $\theta^{-} \gets \theta$
\State Initialise network gradients $d\theta \gets 0$
\State Initialise thread-specific parameters $\theta^\prime \gets \theta$
\State Get initial stats $s$
\While{$T <= T_{\max}$}
    \State Clear gradients $d\theta \gets 0$
    \State Synchronize thread-specific parameters $\theta^\prime \gets \theta$
    \State $t_{start} = t$
    \State Get state $s_t$
    \While{not terminal $s_t$ and $t-t_{start}<t_{max}$}
        \State Take action $a_t$ with $\epsilon$-greedy policy based on $Q\left(s_t,a;\theta^\prime\right)$
        \State Receive new state $s_{t+1}$ and reward $r_t$
        \State $t \gets t + 1$
        \State $T \gets T + 1$
    \EndWhile
    \State $R= \begin{cases}0 & \text { for terminal } s_t \\ \max _{a} Q\left(s_t, a, \theta^{-}\right) & \text { for non terminal } s_t\end{cases}$
    \For{$i \in \{t-1,...,t_{start}\}$}
        \State $R \gets r_i + \gamma R$
        \State Accumulate gradients wrt $\theta^\prime$: $d\theta \gets d\theta + \frac{\delta\left( y-Q\left(s, a, \theta\prime\right)\right)^{2}}{\delta\theta\prime}$
    \EndFor
    \State Perform asynchronous update ot $\theta$ using $d\theta$
    \If{$T$ mod $I_{target} == 0$}
        \State Update the target network $\theta^{-} \gets \theta$
    \EndIf
\EndWhile

\end{algorithmic}


\subsection*{Appendix E: }

\end{document}<|MERGE_RESOLUTION|>--- conflicted
+++ resolved
@@ -23,16 +23,10 @@
 \usepackage{amsmath}        % for pseudo code
 \usepackage{algorithm}      % make pseudo code easier
 \usepackage[noend]{algpseudocode}
-<<<<<<< HEAD
-\usepackage{graphicx}       % For images
+\usepackage{float}
 \usepackage{subcaption}     % specifying captions
-\usepackage{float}          % gives H option to fix figures in place
 
 \captionsetup[figure]{font={bf,small}, labelsep=period}
-=======
-\usepackage{graphicx} % For images
-\usepackage{float}
->>>>>>> bfffc5b1
 
 \graphicspath{ {./} } % Store images ins same folder
 
@@ -141,19 +135,19 @@
 \theta_{t+1}  = \theta_{t} + \alpha \left( r + \gamma \max_{a} \hat{Q}(S',a,\theta_{t})  -  \hat{Q}(S,A,\theta_{t}) \right) \nabla_{\theta_{t}} \hat{Q}(S,A,\theta_{t})
 \end{equation}
 
-DQN, as well as, Q learning belong to a class of algorithm called semi-gradient methods. These methods assume that the next state action value function estimate does not depend on the value of the function parameters. As it is shown in the equation above, the derivation of the term $\max_{a} \hat{Q}(S',a,\theta_{t}) $ is simply neglected as it is considered to be a constant. 
+DQN, as well as, Q learning belong to a class of algorithm called semi-gradient methods. These methods assume that the next state action value function estimate does not depend on the value of the function parameters. As it is shown in the equation above, the derivation of the term $\max_{a} \hat{Q}(S',a,\theta_{t}) $ is simply neglected as it is considered to be a constant.
 
 As a resut of the weights upate at each step $t$, the  action-value function estimation $\hat{Q}(S,A,\theta_{t})$ is  updated towards a moving target as the next state maximum action value function $\max_{a} \hat{Q}(S',a,\theta_{t}$ will also change. One of the major breakthrous  introduced by Mnih et al., 2015, as briefly mentioned in section 2, is the introduction of two separate networks for the action-value function estimation. One q-network to estimate the action value functions of state S and a separate target network to estimate the next state action value functions. The weights of the target network are kept constatnt for a certain number of iteration before being synched with the q network weights. By using a constant target network, the q-network can be updated towards a stable target limiting the cause on instability during training.
 
-DQN also uses a replay memory buffer to store the last $N$ interaction with the enviroment. At each step, a subset $n$ of expereinced $\in N $  is randomly selected and used to update the q-network weights using equations 3.  This allows the agent to train on time uncorrelated data. Each experience stored in the replay buffer comprises of the the intial state $S$, the action $A$ taken while in state S, the given reward $R$ and the resulting next state $S'$ along an additional boolean flag which indicates whether or not $S'$ is a terminal state. 
+DQN also uses a replay memory buffer to store the last $N$ interaction with the enviroment. At each step, a subset $n$ of expereinced $\in N $  is randomly selected and used to update the q-network weights using equations 3.  This allows the agent to train on time uncorrelated data. Each experience stored in the replay buffer comprises of the the intial state $S$, the action $A$ taken while in state S, the given reward $R$ and the resulting next state $S'$ along an additional boolean flag which indicates whether or not $S'$ is a terminal state.
 
 DQN, as well as Q-Learning is an off-policy method. A behavioral $\epsilon-greedy$ policy is used for exploration while the agent policy is updated by taking chosing the best action $A*$ (leading to the maximum future expected reward) from all available actions in the next states.
 The exploration factor $\epsilon$ is reduced from an intial value of 1 to 0.1 over 1M steps and kept constant thereafter.
 
 The loss function used to calcualte the weight updates is the Huber loss  which imporve stability by clipping the gradient of the loss with repsect the estimated action value functio. Mnih et al., 2015 shows how this improves stability during training.
 
-Two identical CNN are used as function approximations for the Q values, whose input are the raw pixel data outputed by the enviroments. Preprocessing is applied to the inpout image to reduce the amount of computation. More specifically, the image is cropped, resised to 84x84 pixel and coverted to grey scale. To give the CNN the information about the ball trajectory, the state S is a concatenation of 4 consecutive states experienced by the agent. The output of the CNN are the Q values for each action available in state S. 
- 
+Two identical CNN are used as function approximations for the Q values, whose input are the raw pixel data outputed by the enviroments. Preprocessing is applied to the inpout image to reduce the amount of computation. More specifically, the image is cropped, resised to 84x84 pixel and coverted to grey scale. To give the CNN the information about the ball trajectory, the state S is a concatenation of 4 consecutive states experienced by the agent. The output of the CNN are the Q values for each action available in state S.
+
 
 \subsection{A2C (Chris)}
 
@@ -231,7 +225,7 @@
 %% Explain the differete experiements
 %% PLot the graphs evaluation vs
 
-Different DQN agent with differet replay buffer size as well as different ways to choose the experiences to replay were tested for 7 milion Frames. The picture below shows the test score trajectories of 4 different DQN agent cofigurations. 
+Different DQN agent with differet replay buffer size as well as different ways to choose the experiences to replay were tested for 7 milion Frames. The picture below shows the test score trajectories of 4 different DQN agent cofigurations.
 
 \begin{figure}[H]
  \includegraphics[scale=0.5]{DQNAgentComparison.PNG}
@@ -239,7 +233,7 @@
  \label{fig:DQNAgentComparison}
 \end{figure}
 
-Becasue of amount ot time required to train multiple agent, The traning process was then resumed until 24M frameswith DQ2 agent only.  DQN2 was chosen for two main reasons. DQN2 hiperparameters mimim the hiperparameters used by xxx which gives a clear baseline for performance comparison. Although the performances between DQN1, DQN2 and DQN3 agents do slighly vary, there is not clear cut winner. DQN4 does seem to perform the worse between the  tested configuarions. Mor details are given in section 5 
+Becasue of amount ot time required to train multiple agent, The traning process was then resumed until 24M frameswith DQ2 agent only.  DQN2 was chosen for two main reasons. DQN2 hiperparameters mimim the hiperparameters used by xxx which gives a clear baseline for performance comparison. Although the performances between DQN1, DQN2 and DQN3 agents do slighly vary, there is not clear cut winner. DQN4 does seem to perform the worse between the  tested configuarions. Mor details are given in section 5
 
 \begin{figure}[H]
  \includegraphics[scale=0.5]{DQNTestScore.PNG}
@@ -249,7 +243,7 @@
 
 Figure \ref{fig:DQNAgentComparison} and figure \ref{fig:DQNTestScore} report the test score which is the simple average over 10 games with where the exploration factor $\epsilon$  is set to 0 to obtain a deterministic policy.
 
-\ref{fig:DQNMovAvg}  below shows the training score moving average over 10 games in blue. The green trajectory is the decaying expploration factor $\epsilon$ 
+\ref{fig:DQNMovAvg}  below shows the training score moving average over 10 games in blue. The green trajectory is the decaying expploration factor $\epsilon$
 
 \begin{figure}[H]
  \includegraphics[scale=0.65]{DQNMovAvgTraining.png}
@@ -283,7 +277,7 @@
 
 The figures below show that the rapid initial learning slows, but with management of the epsilon value in the e-greedy policy, it does continue to improve.
 TODO : Getter neater graphs with matching ranges
- 
+
 \begin{figure}[H]
 \centering
 \begin{subfigure}{0.49\textwidth}
