\documentclass{article}

% if you need to pass options to natbib, use, e.g.:
% \PassOptionsToPackage{numbers, compress}{natbib}
% before loading rl_project.

% to compile a camera-ready version, add the [final] option, e.g.:
 \usepackage[final]{rl_project}

% to avoid loading the natbib package, add option nonatbib:
% \usepackage[nonatbib]{rl_project}

\usepackage[utf8]{inputenc} % allow utf-8 input
\usepackage[T1]{fontenc}    % use 8-bit T1 fonts
\usepackage{hyperref}       % hyperlinks
\usepackage{url}            % simple URL typesetting
\usepackage{booktabs}       % professional-quality tables
\usepackage{amsfonts}       % blackboard math symbols
\usepackage{nicefrac}       % compact symbols for 1/2, etc.
\usepackage{microtype}      % microtypography
\usepackage{graphicx}

\usepackage{amsmath}        % for pseudo code
\usepackage{algorithm}      % make pseudo code easier
\usepackage[noend]{algpseudocode}




% Give your project report an appropriate title!

\title{RL Project}


% The \author macro works with any number of authors. There are two
% commands used to separate the names and addresses of multiple
% authors: \And and \AND.
%
% Using \And between authors leaves it to LaTeX to determine where to
% break the lines. Using \AND forces a line break at that point. So,
% if LaTeX puts 3 of 4 authors names on the first line, and the last
% on the second line, try using \AND instead of \And before the third
% author name.

\author{
  David S.~Hippocampus
  \\
  Department of Computer Science\\
  University of Bath\\
  Bath, BA2 7AY \\
  \texttt{hippo@bath.ac.uk} \\
  %% examples of more authors
  %% \And
  %% Coauthor \\
  %% Affiliation \\
  %% Address \\
  %% \texttt{email} \\
  %% \AND
  %% Coauthor \\
  %% Affiliation \\
  %% Address \\
  %% \texttt{email} \\
  %% \And
  %% Coauthor \\
  %% Affiliation \\
  %% Address \\
  %% \texttt{email} \\
  %% \And
  %% Coauthor \\
  %% Affiliation \\
  %% Address \\
  %% \texttt{email} \\
}

\begin{document}

\maketitle

\section{Problem Definition}

% A clear, precise and concise description of your chosen problem, including the states, actions, transition dynamics, and the reward function. You will lose marks for an unclear, incorrect, or incomplete problem definition.

\section{Background}

%A discussion of reinforcement learning methods that may be effective at solving your chosen problem, their strengths and weaknesses for your chosen problem, and any existing results in the scientific literature (or publicly available online) on your chosen problem or similar problems.

\subsection{DQN (Mirco)}
The Game of Breakout was first mastered by the Deep Q Network agent (DQN) introduced by (reference to article).
DQN was the first  value based RL method to achieve and surpass human perfornaces at Breakout and it was tehrefore chosen as a one of the three algorithms we implemented.
(Reference to the article) show how  DQN was able to reach the score xxx.
This was possible by
(Reference to DDQN the article)

Details about its components and implementation are given in section 3.
DQN is an off policy value based method.
DQN was first introduced by Deep Mind (reference to article) to play and master the Atari games.
DQN was the first agent capable to match and surpass human performances at Breakout
+ Strengths:
DQN uses a target network
Stable learning 
Being an off policy methods based on Q learning, DQN uses bootstraping.

+ Weaknesses
The learning process is slow. The agent takes several milions of frames to reach human performances.
DQN tends to overestimate the state value fuctions. Argumment little more.






\subsection{A2C (Chris)}

Intro to Policy Gradient Methods

A set of alternative methods to value-based reinforcement methods that can be applied to this problem is policy gradient methods. Whilst value-based methods such as DQN learn values of actions and use these estimates to select actions, policy gradient methods do not need to consult a value function and, instead, learn a parameterised policy to select actions (Sutton and Barto, 2018).

One commonly used policy parameterisation for discrete action spaces, \emph{soft-max in action preferences}. In selecting actions using a parameterised policy, policy gradient methods use \emph{action preferences} rather than action values. This distinction is crucial as it confers several benefits to policy gradient methods such as the ability to learn a stochastic optimal policy (Sutton and Barto, 2018). One benefit particularly relevant to Breakout is that the policy can approach a deterministic policy which would not be possible if action-values were used (Sutton and Barto, 2018). This is relevant to the problem of breakout as in some situations such as where the ball is close to the paddle, the desired behaviour is for the agent to deterministically move toward the ball to return it and have no chance of moving away from it.

Policy Gradient techniques have seen success in high-profile reinforcement learning breakthroughs in game-playing. Most notably, AlphaGo (Silver et al. 2016) used the REINFORCE algorithm to train the policy network used in the agent.

Intro to Actor Critic

One Policy-Gradient method that has been shown to be effective on similar tasks to Breakout is the Actor Critic method.Actor Critic chosen as a promising method for this problem over other methods as it offers significant benefits over other policy-gradient methods such as REINFORCE. REINFORCE is a Monte Carlo  algorithm and as such, suffer from problems such as slow learning and issues with online implementation. In contrast, Actor-Critic methods are analogous to TD methods and so avoid these issues (Sutton and Barto, 2018). Avoiding the issue of slow learning is particularly crucial for a complex environment such as Breakout. Training a DQN agent capable of performing above average performance on Atari games required a training time of 8 days on a GPU (Mnih et al. 2016). For a small team and the time window on this assignment, an agent that learned slower than this would not be feasible. Variants of Actor-Critic including Asynchronous Advantage Actor-Critic (A3C) and Advantage Actor-Critic (A2C) have shown strong performance on similar tasks to the problem considered in this paper such as in Minh et al. (2016).


\subsection{Async Q-Learning (Peter)}

Mnih et al (2016) present asynchronous variants of reinforcement learning algorithms including both Q-Learning and Actor-Critic (A3C).
The paper claims the asynchronous variants can produce excellent results on single multi-core CPUs with training times of just a few hours.

Unlike DQN, the asynchronous methods do not require an experience replay memory because multiple agents working in parallel means that the data is fragmented and is sufficiently decorellated.

The results published by Mnih et al (2016) are impressive and show that after 10 hours training with breakout, Async Q-Learning scored 240 and A3C scored 460, whilst DQN only managed 25.

TODO : Weaknesses? Check publications for A3C vs A2C, I've seen comments that say A3C does not improve on A2C, but can't find anything definitive. ??


\section{Method}
%A description of the method(s) used to solve your chosen problem, an explanation of how these methods work (in your own words), and an explanation of why you chose these specific methods.
\subsection{DQN (Mirco)}

\subsection{A2C (Chris)}


Basic Actor Critic explanation

The second method chosen to solve our specific problem of Atari Breakout is Advantage Actor-Critic (A2C). As discussed in section 2, A2C is a variation of the Actor-Critic method which implements an advantage function. Whilst several variations of Actor-Critic methods are used in practice, all Actor-Critic methods are comprised of two key components at their core: an Actor and a Critic. The role of the actor is to learn a parameterised policy which is used to select the actions. The role of the critic is to provide a reinforcing signal to the actor based on actor performance which is used to update the parameters of the policy. This reinforcement signal is based upon the state-values learned by the critic.

Implementation details for Actor Critic networks including architecture and pre-processing

In this implementation, the actor policy is parameterised by a convolutional neural network (CNN) where the parameters are the weights of the neural network. The critic is also implemented as a convolutional neural network. The neural network architecture for both the actor and the critic is drawn from the architecture used in Silver et al. (2015) with some notable changes. For the Actor, the output layer uses a softmax activation function for the output layer with a single neuron for each possible action that the actor can take. This is to achieve the softmax in action preferences policy parameterisation described in section 2. This softmax output is sampled in order for the agent to take an action in a given state. The critic network uses the same architecture but uses a single output neuron with linear activation. This output value represents the action-value the critic prescribes to a given state. Both networks also use a RandomUniform initialisation to the output layers with a relatively small range between min and max values (0 - 0.02). This was included as initial runs of the algorithm showed high sensitivity to initial weights on the output layers, particularly on the actor.

The input to both networks is a pre-processed 84x84x4 image that represents a state the Breakout environment. The preprocessing applied is the same as that applied in Silver et al. (2015), including greyscale, image cropping and frameskip. The 4 channels of the image are implemented using the StateHistory class. The instance of StateHistory passed to the agent as input includes the current frame and the 3 previous frames. This gives the agent context to the current frame such as the direction the ball is travelling in.

Advantage-Actor-Critic explanation

The issue with vanilla Actor-Critic as described above is that it is generally implemented as an on-policy learning algorithm and on-policy learning algorithms are unstable due to temporally correlated data across timesteps (Li, Bing and Yang, 2018). This was addressed by Minh et al. (2016) through the introduction of Asynchronous Advantage Actor-Critic (A3C). In A3C, the asynchronous component is that multiple agents are executed in parallel on multiple instances of an environment with the aim of removing the non-stationarity since agents will be experiencing a variety of different states at any one time step (Minh et al. 2016). The Advantage component of A3C refers to the use of an advantage function in the reinforcing signals sent to the actor. This advantage value quantifies how much better or worse an action is than the average available action by using the critic's valuation of states (Graesser and Loon, 2020). An algorithm that implements the advantage function but does not execute multiple agents in parallel is known as Advantage Actor Critic (A2C).

Results from OpenAI (2017) showed that A2C may be a more suitable candidate for the problem of Breakout than A3C. Indeed on a set of Atari games, including Breakout, their results showed that A2C outperformed A3C and the noise introduced by the asynchronous implementation failed to deliver any performance benefit (OpenAI, 2017). As such, A2C is chosen as the Actor-Critic implementation.

In A2C, the inclusion of the Advantage function is motivated in a similar way to inclusion of baselines in other policy gradient methods which is to decrease variance and thus improve the stability of training (Sutton and Barto, 2018). In the case of A2C, the state-value produced by the critic is used as the baseline. The update rule for A2C is given in Yoon (2019) and shown below:

Advantage Actor Critic

\begin{equation}
\nabla_{\theta} J(\theta) = \sum_{t=0}^{T-1}\nabla_{\theta}\log{\pi_{\theta}}(a_{t} | s_{t}) A(s_{t}, a_{t})
\end{equation}
Where:
\begin{equation}
A(s_{t}, a_{t}) = Q_{w}(s_{t}, a_{t}) - V_{v}(s_{t}) = r_{t+1} + \gamma V_{v}(s_{t+1}) - V_{v}(s_{t})
\end{equation}


The critic uses a TD update to adjust it's estimate of the value of a state. The intuition behind which is as follows: Each step of the environment, the critic network calculates a value estimate for both the previous state and the next-state that our agent is in. In a similar fashion to TD(0), the critic uses the bootstrapped estimate of the next state, the reward at timestep t+1 and the discount factor to calculate a target value for the state. The mean squared difference between the critic's initial value of the state and the target value is used to update the critic and force it to adjust it's estimate of the state closer to the target value.

However, the target TD value is also used in the calculation of the advantage function and, hence, the actor loss. As seen in the above equation, The advantage function is calculated by subtracting the critic's valuation of the previous state from the target TD update. The intuition behind this is that the difference between these two values represents the value of taking the action that the actor took in that state against the average value of that state (The average value of that state) (Yoon, 2019). This is used in the actor update to provide a measure of how good that action was against the baseline for that state.

The update equation above is calculated for the actor. The first component $\nabla_{\theta}$ represents gradient (delta), i.e which action the agent took whether the agent went with or against the current policy which sets the direction of the update for each action. For example, if the agent is selecting from two actions and selects action one, delta will be positive for action one and the size of delta will be larger if the action went against the current policy. This value is multiplied by the log probabilities of the action taken in the given state. The negative log probabilities are used rather than the raw probabilities in order to provide numerical stability as multiplying together probabilities approaches 0 which can yield issues in computing these numbers quickly.

The advantage, which represents the reinforcement signal from the critic, tells the actor whether the action taken was better than the average reward for that state. Thus, combining this with the above variables, if the advantage is positive, the agent will be told to take more of the action it did take and less of the ones it did not take. Conversely, a negative advantage value tells the agent to take less of the action it did take and more of the actions it did not take.

A2C implementation including inclusion of entropy bias and details of custom loss function

In this implementation, the critic loss is easily implemented using mean squared loss of the TD update. However, the loss for the actor is calculated in a custom loss function called \emph{actorcustomloss}. This function implements the update described above aswell as implementing techniques useful for ensuring stability in training such as clipping values. However, the loss function implemented here also includes an entropy regularisation term. This yields a new update equation for the actor


\begin{equation}
\nabla_{\theta} J(\theta) = \sum_{t=0}^{T-1}-\nabla_{\theta}\log{\pi_{\theta}}(a_{t} | s_{t}) A(s_{t}, a_{t}) + \beta H_{t}
\end{equation}

Here, $\beta$ is the entropy weight which is a hyperparameter that controls how much the actor loss comprises of the entropy value. The entropy term was included as initial runs showed that even with very small learning rates (1e-5 and below), the agent would very quickly select one action every time, making it incapable of sampling other actions. Thus the agent would always get stuck in a local minima, unable to improve. The entropy term, originally proposed by William and Peng (1991) for use with the REINFORCE algorithm, encourages the actor to output a distribution with higher entropy by penalising low entropy outputs through the loss function. A distribution of actions with higher entropy is a distribution with a high chance of sampling each of the different values. For example, in an environment with four actions such as Breakout, a maximum entropy output distirbution would have a 0.25 probability of selecting each action.

\subsection{Async Q-Learning (Peter)}

Async Q-Learning was chosen as it was similar to DQN, but promised improved learning in a shorter time.
Pseudo code is shown in \nameref{async_q_pseudo}

Like DQN, Async Q-Learning uses an e-greedy policy based on a value network to select actions to take and then uses a target network to get an action value used to calculate the loss.
The weights in the target network are occasionally reset to match the value network.

Where Async Q-Learning differs from DQN is that it runs multiple worker agents in separate processes which share the value and target networks.
Each worker agent keeps a local copy of the value and target networks to calculate the losses and gradients which it then applies to the shared networks every few steps.
Once the worker agent has updated the shared network, it resets the weights in its own copies to match shared ones.
As the worker agent takes a number of steps before updating the shared network, the updates are done like mini-batches and the chances of one worker agent overwritting changes being made by another are reduced.

Having multiple worker agents running at the same time, and the non-deterministic nature of breakout means that different areas of the game will be explored at the same time.
The different worker agents were also given different epsilon values for their e-greedy policies to further increase the variety of exploration.

The e-greedy policies for the worker agents all started with an epsilon of 1.0, which decayed down to 0.05, 0.1 or 0.1 after 1,000 episodes.

A controller process handles the creation of multiple workers as different processes.
The controller gives each worker a queue which allows communication between controller and workers.
Each worker starts the atari environment and plays games of breakout.
An episode is a complete game, and at the end of each episode the worker sends some details to the controller.

The controller keeps track of the total number of episodes completed by all the workers, and uses another process to play games with a policy based on the shared value network with an epsilon of 0.01 to provide a measure of how well the policy performs.
The graphs in the results section use

TODO : Maybe a diagram of the different processes would help here?


\section{Results}

%result comparison between the 3 approaches.
%how quickly each agent learns
%how well do they perform is absolute terms
%how do they compare  with respect to a human player

\subsection{DQN (Mirco)}
\subsection{A2C (Chris)}

(Need to finish Final Run before writing this one)
Fig 4.1 below shows the performance of the agent averaged peer 10 episodes over T number of episodes.
(Insert performance graph here)

As can be seen in Fig 4.1, the

\subsection{Async Q-Learning (Peter)}

TODO : Add images for the training using asynch Q-Learning.
Show score against number of frames processed.

TODO : add a graph showing 10 hours training of asynch Q-Learning ?

\section{Discussion}
<<<<<<< HEAD

An evaluation of how well you solved your chosen problem.
=======
    
%An evaluation of how well you solved your chosen problem.
>>>>>>> 6eb66b1f

\subsection{DQN (Mirco)}
\subsection{A2C (Chris)}
\subsection{Async Q-Learning (Peter)}

Initial results were encouraging, but the performance tended to level off quite quickly and often started to decrease.

Asynch Q-Learning did not produce results in the time scales mentioned by Mnih et al (2016).
However, matching the scores on the data efficiency and training time graphs from Mnih et al (2016) show that they completed approx 25 epochs in 10 hours.
A single epoch corresponds to 4 million frames giving 100 million frames in 10 hours.
In contrast our implementation for asynch Q-Learning only managed to process 5 million frames in 10 hours, so approximately 20 times slower.

TODO : put these numbers into a suitable table ??

\section{Future Work}

%What other techniques can be used to improve further the performances of the 3 agents.

\subsection{A2C (Chris)}

In the A2C implementation used, the advantage function is calculated using n-step (Where n=1) returns. This only includes one step of actual rewards. Since rewards are generated from a single trajectory they tend to have high variance but are unbiased. However, the state valuation reflects all trajectories seen so far and thus has lower variance but introduces bias. As a result, the value of n controls the bias-variance tradeoff (Graesser and Loon, 2020).Thus, using 1 step returns provides us with a tradeoff of low variance but introduces significant bias through the reliance on state value.

In contrast, Generalised Advantage Estimate (GAE) overcomes the need to set n as a hyperparameter by using an exponentially-weighted average of advantages calculated with different values of n (Schulman et al., 2015). GAE provides a  method by which the low-variance, high-bias one step advantage is most heavily weighted but the lower-weighted contributions from higher values of n still contribute. By tweaking the decay rate of contribution from these higher-variance estimators with higher values of n, GAE allows a more finely controlled tradeoff between bias and variance than the hard cut-off tradeoff in n-step methods (Graesser and Loon, 2020). In comparison to the 1-step method implemented, this is likely to allow a significant reduction in bias whilst controlling the increase in variance. By testing several values for the GAE decay rate, it is possible that a lower-bias, higher-variance solution may exist that performs better than the n-step advantage implementation.

\section{Personal Experience}
%A discussion of your personal experience with the project, such as difficulties or pleasant surprises you encountered while completing it.

In the training of the A2C agent, one factor that was both a difficulty and a surprise was the sensitivity of the agent to changes in the algorithm hyperparameters. For example, the entropy weight was found to be a very important and sensitive hyperparameter. If set slightly too low the agent would revert to selecting a single action with certainty every time. If set too low the agent would not move significantly from a random sample across the four action. However, the difference between these outcomes was often a very small change. The value used in the implementation was 0.06. A value of 0.075 was found to get stuck very close to an even weighting of actions for all states (0.25 uniformly) and a value of 0.045 would get stuck in a local minima of selecting only one action. Thus, with only a difference of 0.015 either side of the value used, the performance did not just degrade slightly but became practically untrainable.

\section*{References}


\url{file:///Users/mogul/Downloads/Mastering_the_game_of_Go_with_deep_neural_networks.pdf} - Silver et al. Alpha Go
Sutton and Barto (2018)

\url{https://bath-ac-primo.hosted.exlibrisgroup.com/primo-explore/fulldisplay?docid=44BAT_ALMA_DS5184633880002761&context=L&vid=44BAT_VU1&lang=en_US&search_scope=CSCOP_44BAT_DEEP&adaptor=Local%20Search%20Engine&isFrbr=true&tab=local&query=any,contains,actor%20critic&offset=0&pcAvailability=false} (Hands on RL Python)

\url{https://arxiv.org/pdf/1602.01783.pdf} - Mnih et al.

\url{https://arxiv.org/pdf/1806.06914.pdf} - Li, Bing and Yang, 2018

\url{https://openai.com/blog/baselines-acktr-a2c/} - A2C vs A3C

\url{https://www.nature.com/articles/nature14236?wm=book_wap_0005} - Silver et al 2015, human level control

\url{https://towardsdatascience.com/understanding-actor-critic-methods-931b97b6df3f} Yoon 2019

Schulman et al. - generalised Advantage Estimate
William and Peng, 1991 - Entropy maximisation term for regularisation on REINFORCE

\small

Mnih, V., et al., 2016. Asynchronous Methods for Deep Reinforcement Learning. ArXiv, [Online] 1602.01783.
Available from: \url{https://arxiv.org/pdf/1602.01783.pdf} [Accessed 28 Dec 2022]

\normalsize
\newpage
\section*{Appendices}
%If you have additional content that you would like to include in the appendices, please do so here.
%There is no limit to the length of your appendices, but we are not obliged to read them in their entirety while marking. The main body of your report should contain all essential information, and content in the appendices should be clearly referenced where it's needed elsewhere.
\subsection*{Appendix A: DQN pseudo-code}
\label{dqn_pseudo}
Taken from the course notes.
\begin{algorithmic}[1]
\State Initialise replay memory $D$ to capacity $N$
\State Initialise action-value network $\hat{q}_{1}$ with parameters $\boldsymbol{\theta}_{1} \in \mathbb{R}^{d}$ arbitrarily
\State Initialise target action-value network $\hat{q}_{2}$ with parameters $\boldsymbol{\theta}_{2}=\boldsymbol{\theta}_{1}$
\For{each episode}
    \State $\text{Initialise } S$
    \For{for each step of episode}
        \State Choose action $A$ in state $S$ using policy derived from  $\hat{q}_{1}\left(S, \cdot, \theta_{1}\right)$
        \State Take action $A$ observe reward $R$ and next-state $S^{\prime}$
        \State Store transition $\left(S, A, R, S^{\prime}\right)$ in $D$
        \For{each transition $\left(S_{j}, A_{j}, R_{j}, S_{j}^{\prime}\right)$ in minibatch sampled from $D$}
            \State $y= \begin{cases}R_{j} & \text { if } S_{j}^{\prime} \text { is terminal } \\ R_{j}+\gamma \max _{a^{\prime}} \hat{q}_{2}\left(S_{j}^{\prime}, a^{\prime}, \boldsymbol{\theta}_{2}\right) & \text { otherwise }\end{cases}$
            \State $\hat{y}=\hat{q}_{1}\left(S_{j}, A_{j}, \boldsymbol{\theta}_{1}\right)$
            \State Perform gradient descent step $\nabla_{\theta_{1}} L_{\delta}(y, \hat{y})$
        \EndFor
    \State Every $C$ time-steps, update $\boldsymbol{\theta}_{2}=\boldsymbol{\theta}_{1}$
    \EndFor
\EndFor
\end{algorithmic}

\subsection*{Appendix B: A2C pseudo-code}
\label{async_a2c_pseudo}

\begin{algorithmic}[1]
\State TODO
\end{algorithmic}


\subsection*{Appendix C: Async Q-Learning pseudo-code}
\label{async_q_pseudo}

From Mnih et al (2016)

\begin{algorithmic}[1]
\State \textit{// Assume global shared  $\theta$, $\theta^{-}$, and counter $T = 0$}
\State Initialise thread step counter $t \gets 0$
\State Initialise target network weights $\theta^{-} \gets \theta$
\State Initialise network gradients $d\theta \gets 0$
\State Get initial stats $s$
\While{$T <= T_{\max}$}
    \State Take action $a$ with $\epsilon$-greedy policy based on $Q\left(s,a;\theta\right)$
    \State Receive new state $s^{\prime}$ and reward $r$
    \State $y= \begin{cases}r & \text { for terminal } s^{\prime} \\ r + \gamma \max _{a^{\prime}} Q\left(s^{\prime}, a^{\prime}, \theta^{-}\right) & \text { for non terminal } s^{\prime}\end{cases}$
    \State Accumulate gradients wrt $\theta$: $d\theta \gets d\theta + \frac{\delta\left( y-Q\left(s, a, \theta\right)\right)^{2}}{\delta\theta}$
    \State $s = s^{\prime}$
    \State $T \gets T + 1$ and $t \gets t + 1$
    \If{$T$ mod $I_{target} == 0$}
        \State Update the target network $\theta^{-} \gets \theta$
    \EndIf
    \If{$t$ mod $I_{AsyncUpdate} == 0$ or $s$ is terminal}
        \State Perform asynchronous update ot $\theta$ using $d\theta$
        \State Clear gradients $d\theta \gets 0$
    \EndIf
\EndWhile

\end{algorithmic}


\subsection*{Appendix D: }

\end{document}<|MERGE_RESOLUTION|>--- conflicted
+++ resolved
@@ -107,8 +107,6 @@
 
 
 
-
-
 \subsection{A2C (Chris)}
 
 Intro to Policy Gradient Methods
@@ -244,13 +242,8 @@
 TODO : add a graph showing 10 hours training of asynch Q-Learning ?
 
 \section{Discussion}
-<<<<<<< HEAD
-
-An evaluation of how well you solved your chosen problem.
-=======
     
 %An evaluation of how well you solved your chosen problem.
->>>>>>> 6eb66b1f
 
 \subsection{DQN (Mirco)}
 \subsection{A2C (Chris)}
